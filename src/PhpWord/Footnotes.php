--- conflicted
+++ resolved
@@ -40,13 +40,8 @@
      * Set element
      *
      * @param integer $index
-<<<<<<< HEAD
      * @param \PhpOffice\PhpWord\Element\Footnote $element
-     * @since 0.9.2
-=======
-     * @param Footnote $element
      * @since 0.10.0
->>>>>>> 898be23a
      */
     public static function setElement($index, $element)
     {
@@ -59,13 +54,8 @@
      * Get element by index
      *
      * @param integer $index
-<<<<<<< HEAD
      * @return \PhpOffice\PhpWord\Element\Footnote
-     * @since 0.9.2
-=======
-     * @return Footnote
      * @since 0.10.0
->>>>>>> 898be23a
      */
     public static function getElement($index)
     {
