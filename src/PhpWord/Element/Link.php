--- conflicted
+++ resolved
@@ -84,11 +84,6 @@
         $this->fontStyle = $this->setNewStyle(new Font('text'), $fontStyle);
         $this->paragraphStyle = $this->setNewStyle(new Paragraph(), $paragraphStyle);
         $this->internal = $internal;
-<<<<<<< HEAD
-
-        return $this;
-=======
->>>>>>> 0beeb275
     }
 
     /**
