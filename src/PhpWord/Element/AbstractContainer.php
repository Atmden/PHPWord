<?php
/**
 * PHPWord
 *
 * @link        https://github.com/PHPOffice/PHPWord
 * @copyright   2014 PHPWord
 * @license     http://www.gnu.org/licenses/lgpl.txt LGPL
 */

namespace PhpOffice\PhpWord\Element;

use PhpOffice\PhpWord\PhpWord;
use PhpOffice\PhpWord\Media;
use PhpOffice\PhpWord\Element\CheckBox;
use PhpOffice\PhpWord\Element\Image;
use PhpOffice\PhpWord\Element\Link;
use PhpOffice\PhpWord\Element\ListItem;
use PhpOffice\PhpWord\Element\Object;
use PhpOffice\PhpWord\Element\TextBreak;
use PhpOffice\PhpWord\Element\TextRun;

/**
 * Container abstract class
 *
 * @since 0.10.0
 */
abstract class AbstractContainer extends AbstractElement
{
    /**
     * Elements collection
     *
     * @var array
     */
    protected $elements = array();

    /**
     * Set element index and unique id, and add element into elements collection
     */
    protected function addElement(AbstractElement $element)
    {
        $type = get_class($element);
        $type = str_replace('PhpOffice\\PhpWord\\Element\\', '', $type);
        $element->setElementIndex($this->countElements() + 1);
        $element->setElementId();
        $element->setPhpWord($this->phpWord);
        $this->elements[] = $element;
    }

    /**
     * Get all elements
     *
     * @return array
     */
    public function getElements()
    {
        return $this->elements;
    }

    /**
     * Count elements
     *
     * @return integer
     */
    public function countElements()
    {
        return count($this->elements);
    }

    /**
     * Add text/preservetext element
     *
     * @param string $text
     * @param mixed $fontStyle
     * @param mixed $paragraphStyle
     * @param string $elementName Text|PreserveText
     * @return \PhpOffice\PhpWord\Element\Text|\PhpOffice\PhpWord\Element\PreserveText
     */
    public function addText($text, $fontStyle = null, $paragraphStyle = null, $elementName = 'Text')
    {
        $this->checkValidity($elementName);
        $elementClass = 'PhpOffice\\PhpWord\\Element\\' . $elementName;

        // Reset paragraph style for footnote and textrun. They have their own
        if (in_array($this->container, array('textrun', 'footnote', 'endnote'))) {
            $paragraphStyle = null;
        }

        $element = new $elementClass($text, $fontStyle, $paragraphStyle);
        $element->setDocPart($this->getDocPart(), $this->getDocPartId());
        $this->addElement($element);

        return $element;
    }

    /**
     * Add textrun element
     *
     * @param mixed $paragraphStyle
     * @return \PhpOffice\PhpWord\Element\TextRun
     */
    public function addTextRun($paragraphStyle = null)
    {
        $this->checkValidity('Textrun');

        $element = new TextRun($paragraphStyle);
        $element->setDocPart($this->getDocPart(), $this->getDocPartId());
        $this->addElement($element);

        return $element;
    }

    /**
     * Add link element
     *
     * @param string $target
     * @param string $text
     * @param mixed $fontStyle
     * @param mixed $paragraphStyle
     * @return \PhpOffice\PhpWord\Element\Link
     */
    public function addLink($target, $text = null, $fontStyle = null, $paragraphStyle = null)
    {
        $this->checkValidity('Link');
        $elementDocPart = $this->checkElementDocPart();

        $element = new Link($target, $text, $fontStyle, $paragraphStyle);
        $element->setDocPart($this->getDocPart(), $this->getDocPartId());

        $rId = Media::addElement($elementDocPart, 'link', $target);
        $element->setRelationId($rId);

        $this->addElement($element);

        return $element;
    }

    /**
     * Add preserve text element
     *
     * @param string $text
     * @param mixed $fontStyle
     * @param mixed $paragraphStyle
     * @return \PhpOffice\PhpWord\Element\PreserveText
     */
    public function addPreserveText($text, $fontStyle = null, $paragraphStyle = null)
    {
        return $this->addText($text, $fontStyle, $paragraphStyle, 'PreserveText');
    }

    /**
     * Add text break element
     *
     * @param int $count
     * @param mixed $fontStyle
     * @param mixed $paragraphStyle
     */
    public function addTextBreak($count = 1, $fontStyle = null, $paragraphStyle = null)
    {
        $this->checkValidity('TextBreak');

        for ($i = 1; $i <= $count; $i++) {
            $element = new TextBreak($fontStyle, $paragraphStyle);
            $element->setDocPart($this->getDocPart(), $this->getDocPartId());
            $this->addElement($element);
        }
    }

    /**
     * Add listitem element
     *
     * @param string $text
     * @param int $depth
     * @param mixed $fontStyle
     * @param mixed $listStyle
     * @param mixed $paragraphStyle
     * @return \PhpOffice\PhpWord\Element\ListItem
     */
    public function addListItem($text, $depth = 0, $fontStyle = null, $listStyle = null, $paragraphStyle = null)
    {
        $this->checkValidity('ListItem');

        $element = new ListItem($text, $depth, $fontStyle, $listStyle, $paragraphStyle);
        $element->setDocPart($this->getDocPart(), $this->getDocPartId());
        $this->addElement($element);

        return $element;
    }

    /**
     * Add image element
     *
     * @param string $source
     * @param mixed $style Image style
     * @param boolean $isWatermark
     * @return \PhpOffice\PhpWord\Element\Image
     */
    public function addImage($source, $style = null, $isWatermark = false)
    {
        $this->checkValidity('Image');
        $elementDocPart = $this->checkElementDocPart();

<<<<<<< HEAD
        $element = new Image($source, $style, $isWatermark);
        $element->setDocPart($this->getDocPart(), $this->getDocPartId());

        $rId = Media::addElement($elementDocPart, 'image', $source, $element);
        $element->setRelationId($rId);

        $this->addElement($element);

        return $element;
=======
        $image = new Image($src, $style, $isWatermark);
        $image->setDocPart($this->getDocPart(), $this->getDocPartId());
        $rId = Media::addElement($elementDocPart, 'image', $src, $image);
        $image->setRelationId($rId);
        $this->addElement($image);
        return $image;
>>>>>>> 4824985f
    }

    /**
     * Add OLE-object element
     *
     * All exceptions should be handled by \PhpOffice\PhpWord\Element\Object
     *
     * @param string $source
     * @param mixed $style
     * @return \PhpOffice\PhpWord\Element\Object
     * @throws \PhpOffice\PhpWord\Exception\Exception
     */
    public function addObject($source, $style = null)
    {
        $this->checkValidity('Object');
        $elementDocPart = $this->checkElementDocPart();

        $element = new Object($source, $style);
        $element->setDocPart($this->getDocPart(), $this->getDocPartId());

        $rId = Media::addElement($elementDocPart, 'object', $source);
        $element->setRelationId($rId);
        $rIdIcon = Media::addElement($elementDocPart, 'image', $element->getIcon(), new Image($element->getIcon()));
        $element->setImageRelationId($rIdIcon);

        $this->addElement($element);

        return $element;
    }

    /**
     * Add footnote element
     *
     * @param mixed $paragraphStyle
     * @param string $elementName
     * @return \PhpOffice\PhpWord\Element\Footnote
     */
    public function addFootnote($paragraphStyle = null, $elementName = 'Footnote')
    {
        $this->checkValidity($elementName);
        $elementClass = 'PhpOffice\\PhpWord\\Element\\' . $elementName;
        $docPart = strtolower($elementName);
        $addMethod = "add{$elementName}";

        $element = new $elementClass($paragraphStyle);
        if ($this->phpWord instanceof PhpWord) {
            $rId = $this->phpWord->$addMethod($element);
        }
        $element->setDocPart($docPart, $this->getDocPartId());
        $element->setRelationId($rId);
        $this->addElement($element);

        return $element;
    }

    /**
     * Add endnote element
     *
     * @param mixed $paragraphStyle
     * @return \PhpOffice\PhpWord\Element\Endnote
     */
    public function addEndnote($paragraphStyle = null)
    {
        return $this->addFootnote($paragraphStyle, 'Endnote');
    }

    /**
     * Add a CheckBox Element
     *
     * @param string $name
     * @param string $text
     * @param mixed $fontStyle
     * @param mixed $paragraphStyle
     * @return \PhpOffice\PhpWord\Element\CheckBox
     */
    public function addCheckBox($name, $text, $fontStyle = null, $paragraphStyle = null)
    {
        $this->checkValidity('CheckBox');

        $element = new CheckBox($name, $text, $fontStyle, $paragraphStyle);
        $element->setDocPart($this->getDocPart(), $this->getDocPartId());
        $this->addElement($element);

        return $element;
    }

    /**
     * Check if a method is allowed for the current container
     *
     * @param string $method
     * @return boolean
     */
    private function checkValidity($method)
    {
        // Valid containers for each element
        $allContainers = array('section', 'header', 'footer', 'cell', 'textrun', 'footnote', 'endnote');
        $validContainers = array(
            'Text'          => $allContainers,
            'Link'          => $allContainers,
            'TextBreak'     => $allContainers,
            'Image'         => $allContainers,
            'Object'        => $allContainers,
            'TextRun'       => array('section', 'header', 'footer', 'cell'),
            'ListItem'      => array('section', 'header', 'footer', 'cell'),
            'CheckBox'      => array('section', 'header', 'footer', 'cell'),
            'Footnote'      => array('section', 'textrun', 'cell'),
            'Endnote'       => array('section', 'textrun', 'cell'),
            'PreserveText'  => array('header', 'footer', 'cell'),
        );
        // Special condition, e.g. preservetext can only exists in cell when
        // the cell is located in header or footer
        $validSubcontainers = array(
            'PreserveText'  => array(array('cell'), array('header', 'footer')),
            'Footnote'      => array(array('cell', 'textrun'), array('section')),
            'Endnote'       => array(array('cell', 'textrun'), array('section')),
        );

        // Check if a method is valid for current container
        if (array_key_exists($method, $validContainers)) {
            if (!in_array($this->container, $validContainers[$method])) {
                throw new \BadMethodCallException();
            }
        }
        // Check if a method is valid for current container, located in other container
        if (array_key_exists($method, $validSubcontainers)) {
            $rules = $validSubcontainers[$method];
            $containers = $rules[0];
            $allowedDocParts = $rules[1];
            foreach ($containers as $container) {
                if ($this->container == $container && !in_array($this->getDocPart(), $allowedDocParts)) {
                    throw new \BadMethodCallException();
                }
            }
        }

        return true;
    }

    /**
     * Return element location in document: section, headerx, or footerx
     */
    private function checkElementDocPart()
    {
        $isCellTextrun = in_array($this->container, array('cell', 'textrun'));
        $docPart = $isCellTextrun ? $this->getDocPart() : $this->container;
        $docPartId = $isCellTextrun ? $this->getDocPartId() : $this->sectionId;
        $inHeaderFooter = ($docPart == 'header' || $docPart == 'footer');
        $docPartId = $inHeaderFooter ? $this->getDocPartId() : $docPartId;
        return $inHeaderFooter ? $docPart . $docPartId : $docPart;
    }

    /**
     * Add memory image element
     *
     * @param string $src
     * @param mixed $style
     * @deprecated 0.9.0
     * @codeCoverageIgnore
     */
    public function addMemoryImage($src, $style = null)
    {
        return $this->addImage($src, $style);
    }

    /**
     * Create textrun element
     *
     * @param mixed $paragraphStyle
     * @deprecated 0.10.0
     * @codeCoverageIgnore
     */
    public function createTextRun($paragraphStyle = null)
    {
        return $this->addTextRun($paragraphStyle);
    }

    /**
     * Create footnote element
     *
     * @param mixed $paragraphStyle
     * @deprecated 0.10.0
     * @codeCoverageIgnore
     */
    public function createFootnote($paragraphStyle = null)
    {
        return $this->addFootnote($paragraphStyle);
    }
}<|MERGE_RESOLUTION|>--- conflicted
+++ resolved
@@ -199,7 +199,6 @@
         $this->checkValidity('Image');
         $elementDocPart = $this->checkElementDocPart();
 
-<<<<<<< HEAD
         $element = new Image($source, $style, $isWatermark);
         $element->setDocPart($this->getDocPart(), $this->getDocPartId());
 
@@ -209,14 +208,6 @@
         $this->addElement($element);
 
         return $element;
-=======
-        $image = new Image($src, $style, $isWatermark);
-        $image->setDocPart($this->getDocPart(), $this->getDocPartId());
-        $rId = Media::addElement($elementDocPart, 'image', $src, $image);
-        $image->setRelationId($rId);
-        $this->addElement($image);
-        return $image;
->>>>>>> 4824985f
     }
 
     /**
@@ -364,7 +355,7 @@
         $docPart = $isCellTextrun ? $this->getDocPart() : $this->container;
         $docPartId = $isCellTextrun ? $this->getDocPartId() : $this->sectionId;
         $inHeaderFooter = ($docPart == 'header' || $docPart == 'footer');
-        $docPartId = $inHeaderFooter ? $this->getDocPartId() : $docPartId;
+
         return $inHeaderFooter ? $docPart . $docPartId : $docPart;
     }
 
