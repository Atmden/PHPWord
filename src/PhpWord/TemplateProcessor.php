--- conflicted
+++ resolved
@@ -367,13 +367,6 @@
         $incrementVariables = true,
         $throwexception = false
     ) {
-<<<<<<< HEAD
-        $startSearch = '${'  . $blockname . '}';
-        $endSearch = '${/' . $blockname . '}';
-
-        $startTagPos = strpos($this->tempDocumentMainPart, $startSearch);
-        $endTagPos = strpos($this->tempDocumentMainPart, $endSearch, $startTagPos);
-=======
         $singleton = substr($blockname, -1) == '/';
         $startSearch = '${'  . $blockname . '}';
         $endSearch =   '${/' . $blockname . '}';
@@ -381,7 +374,6 @@
         $startTagPos = strpos($this->tempDocumentMainPart, $startSearch);
         $endTagPos = $singleton? $startTagPos : strpos($this->tempDocumentMainPart, $endSearch, $startTagPos);
 
->>>>>>> 5bb24f04
         if (!$startTagPos || !$endTagPos) {
             if ($throwexception) {
                 throw new Exception(
@@ -389,42 +381,6 @@
                 );
             } else {
                 return null; // Block not found, return null
-<<<<<<< HEAD
-            }
-        }
-
-        $startBlockStart = $this->findBlockStart($startTagPos, $throwexception);
-        $startBlockEnd = $this->findBlockEnd($startTagPos);
-        // $xmlStart = $this->getSlice($startBlockStart, $startBlockEnd);
-
-        $endBlockStart = $this->findBlockStart($endTagPos, $throwexception);
-        $endBlockEnd = $this->findBlockEnd($endTagPos);
-        // $xmlEnd = $this->getSlice($endBlockStart, $endBlockEnd);
-
-        if (!$startBlockStart || !$startBlockEnd || !$endBlockStart || !$endBlockEnd) {
-            if ($throwexception) {
-                throw new Exception(
-                    "Can not find paragraph around block '$blockname'"
-                );
-            } else {
-                return false;
-            }
-        }
-
-        $xmlBlock = $this->getSlice($startBlockEnd, $endBlockStart);
-
-        if ($replace) {
-            $result = $this->getSlice(0, $startBlockStart);
-            for ($i = 1; $i <= $clones; $i++) {
-                if ($incrementVariables) {
-                    $result .= preg_replace('/\$\{(.*?)\}/', '\${\\1#' . $i . '}', $xmlBlock);
-                } else {
-                    $result .= $xmlBlock;
-                }
-            }
-            $result .= $this->getSlice($endBlockEnd);
-
-=======
             }
         }
 
@@ -478,7 +434,6 @@
             }
             $result .= $this->getSlice($endBlockEnd);
 
->>>>>>> 5bb24f04
             $this->tempDocumentMainPart = $result;
         }
 
@@ -522,20 +477,12 @@
      */
     public function replaceBlock($blockname, $replacement, $throwexception = false)
     {
-<<<<<<< HEAD
-        $startSearch = '${'  . $blockname . '}';
-        $endSearch = '${/' . $blockname . '}';
-
-        $startTagPos = strpos($this->tempDocumentMainPart, $startSearch);
-        $endTagPos = strpos($this->tempDocumentMainPart, $endSearch, $startTagPos);
-=======
         $singleton = substr($blockname, -1) == '/';
         $startSearch = '${'  . $blockname . '}';
         $endSearch   = '${/' . $blockname . '}';
 
         $startTagPos = strpos($this->tempDocumentMainPart, $startSearch);
         $endTagPos = $singleton? $startTagPos : strpos($this->tempDocumentMainPart, $endSearch, $startTagPos);
->>>>>>> 5bb24f04
 
         if (!$startTagPos || !$endTagPos) {
             if ($throwexception) {
@@ -545,26 +492,6 @@
             } else {
                 return false;
             }
-<<<<<<< HEAD
-        }
-
-        $startBlockStart = $this->findBlockStart($startTagPos, $throwexception);
-        $startBlockEnd = $this->findBlockEnd($startTagPos);
-
-        $endBlockStart = $this->findBlockStart($endTagPos, $throwexception);
-        $endBlockEnd = $this->findBlockEnd($endTagPos);
-
-        if (!$startBlockStart || !$startBlockEnd || !$endBlockStart || !$endBlockEnd) {
-            if ($throwexception) {
-                throw new Exception(
-                    "Can not find paragraph around block '$blockname'"
-                );
-            } else {
-                return false;
-            }
-        }
-
-=======
         }
 
         $startBlockStart = $this->findBlockStart($startTagPos, $throwexception);
@@ -587,7 +514,6 @@
             }
         }
 
->>>>>>> 5bb24f04
         $result  = $this->getSlice(0, $startBlockStart);
         $result .= $replacement;
         $result .= $this->getSlice($endBlockEnd);
@@ -767,11 +693,7 @@
      *
      * @param string $tag
      * @param integer $offset
-<<<<<<< HEAD
-     * @@param boolean $throwexception
-=======
      * @param boolean $throwexception
->>>>>>> 5bb24f04
      *
      * @return integer
      *
