# Changelog

This is the changelog between releases of PHPWord. Releases are listed in reverse chronological order with the latest version listed on top, while additions/changes in each release are listed in chronological order. Changes in each release are divided into three parts: added or change features, bugfixes, and miscellaneous improvements. Each line contains short information about the change made, the person who made it, and the related issue number(s) in GitHub.

## 0.12.0 - Not yet released

This release added drawing shapes (arc, curve, line, polyline, rect, oval) element and some new styles.

### Features

- Element: Ability to add drawing shapes (arc, curve, line, polyline, rect, oval) using new `Shape` element - @ivanlanin GH-123
- Font: New `scale`, `spacing`, and `kerning` property of font style - @ivanlanin
- Paragraph:  Added shading to the paragraph style for full width shading - @lrobert GH-264
- RTF Writer: Support for sections, margins, and borders - @ivanlanin GH-249
- Section: Ability to set paper size, e.g. A4, A3, and Legal - @ivanlanin GH-249
- General: New `PhpWord::save()` method to encapsulate `IOFactory` - @ivanlanin
<<<<<<< HEAD
- General: New `Shared\Converter` static class - @ivanlanin
=======
- Element: Basic 2D charts (pie, doughnut, bar, line, area, scatter, radar) - @ivanlanin GH-278
>>>>>>> 3fef1909

### Bugfixes

- Fix rare PclZip/realpath/PHP version problem - @andrew-kzoo GH-261
- `addHTML` encoding and ampersand fixes for PHP 5.3 - @bskrtich GH-270
- Page breaks on titles and tables - @ivanlanin GH-274

### Deprecated

- `Element\Link::getTarget()` replaced by `Element\Link::getSource()`
- `Element\Section::getSettings()` and `Element\Section::setSettings()` replaced by `Element\Section::getStyle()` and `Element\Section::setStyle()`
- `Shared\Drawing` and `Shared\Font` merged into `Shared\Converter`


### Miscellaneous

- Docs: Add known issue on `README` about requirement for temporary folder to be writable and update `samples/index.php` for this requirement check - @ivanlanin GH-238
- PclZip: Remove temporary file after used - @andrew-kzoo GH-265
- Autoloader: Add the ability to set the autoloader options - @bskrtich GH-267
- Element: Refactor elements to move set relation Id from container to element - @ivanlanin

## 0.11.1 - 2 June 2014

This is an immediate bugfix release for HTML reader.

- HTML Reader: `<p>` and header tags puts no output - @canyildiz @ivanlanin GH-257

## 0.11.0 - 1 June 2014

This release marked the change of PHPWord license from LGPL 2.1 to LGPL 3. Four new elements were added: TextBox, ListItemRun, Field, and Line. Relative and absolute positioning for images and textboxes were added. Writer classes were refactored into parts, elements, and styles. ODT and RTF features were enhanced. Ability to add elements to PHPWord object via HTML were implemented. RTF and HTML reader were initiated.

### Features

- Image: Ability to define relative and absolute positioning - @basjan GH-217
- Footer: Conform footer with header by adding firstPage, evenPage and by inheritance - @basjan @ivanlanin GH-219
- Element: New `TextBox` element - @basjan @ivanlanin GH-228 GH-229 GH-231
- HTML: Ability to add elements to PHPWord object via html - @basjan GH-231
- Element: New `ListItemRun` element that can add a list item with inline formatting like a textrun - @basjan GH-235
- Table: Ability to add table inside a cell (nested table) - @ivanlanin GH-149
- RTF Writer: UTF8 support for RTF: Internal UTF8 text is converted to Unicode before writing - @ivanlanin GH-158
- Table: Ability to define table width (in percent and twip) and position - @ivanlanin GH-237
- RTF Writer: Ability to add links and page breaks in RTF - @ivanlanin GH-196
- ListItemRun: Remove fontStyle parameter because ListItemRun is inherited from TextRun and TextRun doesn't have fontStyle - @ivanlanin
- Config: Ability to use a config file to store various common settings - @ivanlanin GH-200
- ODT Writer: Enable inline font style in TextRun - @ivanlanin
- ODT Writer: Enable underline, strike/doublestrike, smallcaps/allcaps, superscript/subscript font style - @ivanlanin
- ODT Writer: Enable section and column - @ivanlanin
- PDF Writer: Add TCPDF and mPDF as optional PDF renderer library - @ivanlanin
- ODT Writer: Enable title element and custom document properties - @ivanlanin
- ODT Reader: Ability to read standard and custom document properties - @ivanlanin
- Word2007 Writer: Enable the missing custom document properties writer - @ivanlanin
- Image: Enable "image float left" - @ivanlanin GH-244
- RTF Writer: Ability to write document properties - @ivanlanin
- RTF Writer: Ability to write image - @ivanlanin
- Element: New `Field` element - @basjan GH-251
- RTF Reader: Basic RTF reader - @ivanlanin GH-72 GH-252
- Element: New `Line` element - @basjan GH-253
- Title: Ability to apply numbering in heading - @ivanlanin GH-193
- HTML Reader: Basic HTML reader - @ivanlanin GH-80 GH-254
- RTF Writer: Basic table writing - @ivanlanin GH-245

### Bugfixes

- Header: All images added to the second header were assigned to the first header - @basjan GH-222
- Conversion: Fix conversion from cm to pixel, pixel to cm, and pixel to point - @basjan GH-233 GH-234
- PageBreak: Page break adds new line in the beginning of the new page - @ivanlanin GH-150
- Image: `marginLeft` and `marginTop` cannot accept float value - @ivanlanin GH-248
- Title: Orphan `w:fldChar` caused OpenOffice to crash when opening DOCX - @ivanlanin GH-236

### Deprecated

- Static classes `Footnotes`, `Endnotes`, and `TOC`
- `Writer\Word2007\Part`: `Numbering::writeNumbering()`, `Settings::writeSettings()`, `WebSettings::writeWebSettings()`, `ContentTypes::writeContentTypes()`, `Styles::writeStyles()`, `Document::writeDocument()` all changed into `write()`
- `Writer\Word2007\Part\DocProps`: Split into `Writer\Word2007\Part\DocPropsCore` and `Writer\Word2007\Part\DocPropsApp`
- `Element\Title::getBookmarkId()` replaced by `Element\Title::getRelationId()`
- `Writer\HTML::writeDocument`: Replaced by `Writer\HTML::getContent`

### Miscellaneous

- License: Change the project license from LGPL 2.1 into LGPL 3.0 - GH-211
- Word2007 Writer: New `Style\Image` class - @ivanlanin
- Refactor: Replace static classes `Footnotes`, `Endnotes`, and `TOC` with `Collections` - @ivanlanin GH-206
- QA: Reactivate `phpcpd` and `phpmd` on Travis - @ivanlanin
- Refactor: PHPMD recommendation: Change all `get...` method that returns `boolean` into `is...` or `has...` - @ivanlanin
- Docs: Create gh-pages branch for API documentation - @Progi1984 GH-154
- QA: Add `.scrutinizer.yml` and include `composer.lock` for preparation to Scrutinizer - @ivanlanin GH-186
- Writer: Refactor writer parts using composite pattern - @ivanlanin
- Docs: Show code quality and test code coverage badge on README
- Style: Change behaviour of `set...` function of boolean properties; when none is defined, assumed true - @ivanlanin
- Shared: Unify PHP ZipArchive and PCLZip features into PhpWord ZipArchive - @ivanlanin
- Docs: Create VERSION file - @ivanlanin
- QA: Improve dan update requirement check in `samples` folder - @ivanlanin


## 0.10.1 - 21 May 2014

This is a bugfix release for `php-zip` requirement in Composer.

- Change Composer requirements for php-zip from `require` to `suggest` - @bskrtich GH-246

## 0.10.0 - 4 May 2014

This release marked heavy refactorings on internal code structure with the creation of some abstract classes to reduce code duplication. `Element` subnamespace is introduced in this release to replace `Section`. Word2007 reader capability is greatly enhanced. Endnote is introduced. List numbering is now customizable. Basic HTML and PDF writing support is enabled. Basic ODText reader is introduced.

### Features

- Image: Get image dimensions without EXIF extension - @andrew-kzoo GH-184
- Table: Add `tblGrid` element for Libre/Open Office table sizing - @gianis6 GH-183
- Footnote: Ability to insert textbreak in footnote `$footnote->addTextBreak()` - @ivanlanin
- Footnote: Ability to style footnote reference mark by using `FootnoteReference` style - @ivanlanin
- Font: Add `bgColor` to font style to define background using HEX color - @jcarignan GH-168
- Table: Add `exactHeight` to row style to define whether row height should be exact or atLeast - @jcarignan GH-168
- Element: New `CheckBox` element for sections and table cells - @ozilion GH-156
- Settings: Ability to use PCLZip as alternative to ZipArchive - @bskrtich @ivanlanin GH-106 GH-140 GH-185
- Template: Ability to find & replace variables in headers & footers - @dgudgeon GH-190
- Template: Ability to clone & delete block of text using `cloneBlock` and `deleteBlock` - @diego-vieira GH-191
- TOC: Ability to have two or more TOC in one document and to set min and max depth for TOC - @Pyreweb GH-189
- Table: Ability to add footnote in table cell - @ivanlanin GH-187
- Footnote: Ability to add image in footnote - @ivanlanin GH-187
- ListItem: Ability to add list item in header/footer - @ivanlanin GH-187
- CheckBox: Ability to add checkbox in header/footer - @ivanlanin GH-187
- Link: Ability to add link in header/footer - @ivanlanin GH-187
- Object: Ability to add object in header, footer, textrun, and footnote - @ivanlanin GH-187
- Media: Add `Media::resetElements()` to reset all media data - @juzi GH-19
- General: Add `Style::resetStyles()` - @ivanlanin GH-187
- DOCX Reader: Ability to read header, footer, footnotes, link, preservetext, textbreak, pagebreak, table, list, image, and title - @ivanlanin
- Endnote: Ability to add endnotes - @ivanlanin
- ListItem: Ability to create custom list and reset list number - @ivanlanin GH-10 GH-198
- ODT Writer: Basic table writing support - @ivanlanin
- Image: Keep image aspect ratio if only 1 dimension styled - @japonicus GH-194
- HTML Writer: Basic HTML writer: text, textrun, link, title, textbreak, table, image (as Base64), footnote, endnote - @ivanlanin GH-203 GH-67 GH-147
- PDF Writer: Basic PDF writer using DomPDF: All HTML element except image - @ivanlanin GH-68
- DOCX Writer: Change `docProps/app.xml` `Application` to `PHPWord` - @ivanlanin
- DOCX Writer: Create `word/settings.xml` and `word/webSettings.xml` dynamically - @ivanlanin
- ODT Writer: Basic image writing - @ivanlanin
- ODT Writer: Link writing - @ivanlanin
- ODT Reader: Basic ODText Reader - @ivanlanin GH-71
- Section: Ability to define gutter and line numbering - @ivanlanin
- Font: Small caps, all caps, and double strikethrough - @ivanlanin GH-151
- Settings: Ability to use measurement unit other than twips with `setMeasurementUnit` - @ivanlanin GH-199
- Style: Remove `bgColor` from `Font`, `Table`, and `Cell` and put it into the new `Shading` style - @ivanlanin
- Style: New `Indentation` and `Spacing` style - @ivanlanin
- Paragraph: Ability to define first line and right indentation - @ivanlanin

### Bugfixes

- Footnote: Footnote content doesn't show footnote reference number - @ivanlanin GH-170
- Documentation: Error in a function - @theBeerNut GH-195

### Deprecated

- `createTextRun` replaced by `addTextRun`
- `createFootnote` replaced by `addFootnote`
- `createHeader` replaced by `addHeader`
- `createFooter` replaced by `addFooter`
- `createSection` replaced by `addSection`
- `Element\Footnote::getReferenceId` replaced by `Element\AbstractElement::getRelationId`
- `Element\Footnote::setReferenceId` replaced by `Element\AbstractElement::setRelationId`
- `Footnote::addFootnoteLinkElement` replaced by `Media::addElement`
- `Footnote::getFootnoteLinkElements` replaced by `Media::getElements`
- All current methods on `Media`
- `Element\Link::getLinkSrc` replaced by `Element\Link::getTarget`
- `Element\Link::getLinkName` replaced by `Element\Link::getText`
- `Style\Cell::getDefaultBorderColor`

### Miscellaneous

- Documentation: Simplify page level docblock - @ivanlanin GH-179
- Writer: Refactor writer classes and create a new `Write\AbstractWriter` abstract class - @ivanlanin GH-160
- General: Refactor folders: `Element` and `Exception` - @ivanlanin GH-187
- General: Remove legacy `HashTable` and `Shared\ZipStreamWrapper` and all related properties/methods - @ivanlanin GH-187
- Element: New `AbstractElement` abstract class - @ivanlanin GH-187
- Media: Refactor media class to use one method for all docPart (section, header, footer, footnote) - @ivanlanin GH-187
- General: Remove underscore prefix from all private properties name - @ivanlanin GH-187
- General: Move Section `Settings` to `Style\Section` - @ivanlanin GH-187
- General: Give `Abstract` prefix and `Interface` suffix for all abstract classes and interfaces as per [PHP-FIG recommendation](https://github.com/php-fig/fig-standards/blob/master/bylaws/002-psr-naming-conventions.md) - @ivanlanin GH-187
- Style: New `Style\AbstractStyle` abstract class - @ivanlanin GH-187
- Writer: New 'ODText\Base` class - @ivanlanin GH-187
- General: Rename `Footnote` to `Footnotes` to reflect the nature of collection - @ivanlanin
- General: Add some unit tests for Shared & Element (100%!) - @Progi1984
- Test: Add some samples and tests for image wrapping style - @brunocasado GH-59
- Refactor: Remove Style\Tabs - @ivanlanin
- Refactor: Apply composite pattern for writers - @ivanlanin
- Refactor: Split `AbstractContainer` from `AbstractElement` - @ivanlanin
- Refactor: Apply composite pattern for Word2007 reader - @ivanlanin

## 0.9.1 - 27 Mar 2014

This is a bugfix release for PSR-4 compatibility.

- Fixed PSR-4 composer autoloader - @AntonTyutin

## 0.9.0 - 26 Mar 2014

This release marked the transformation to namespaces (PHP 5.3+).

### Features

- Image: Ability to use remote or GD images using `addImage()` on sections, headers, footer, cells, and textruns - @ivanlanin
- Header: Ability to use remote or GD images using `addWatermark()` - @ivanlanin

### Bugfixes

- Preserve text doesn't render correctly when the text is not the first word, e.g. 'Page {PAGE}' - @ivanlanin

### Miscellaneous

- Move documentation to [Read The Docs](http://phpword.readthedocs.org/en/develop/) - @Progi1984 @ivanlanin GH-82
- Reorganize and redesign samples folder - @ivanlanin GH-137
- Use `PhpOffice\PhpWord` namespace for PSR compliance - @RomanSyroeshko @gabrielbull GH-159 GH-58
- Restructure folders and change folder name `Classes` to `src` and `Tests` to `test` for PSR compliance - @RomanSyroeshko @gabrielbull
- Compliance to phpDocumentor - @ivanlanin
- Merge Style\TableFull into Style\Table. Style\TableFull is deprecated - @ivanlanin GH-160
- Merge Section\MemoryImage into Section\Image. Section\Image is deprecated - @ivanlanin GH-160

## 0.8.1 - 17 Mar 2014

This is a bugfix release for image detection functionality.

- Added fallback for computers that do not have exif_imagetype - @bskrtich, @gabrielbull

## 0.8.0 - 15 Mar 2014

This release merged a lot of improvements from the community. Unit tests introduced in this release and has reached 90% code coverage.

### Features

- Template: Permit to save a template generated as a file (PHPWord_Template::saveAs()) - @RomanSyroeshko GH-56 GH-57
- Word2007: Support sections page numbering - @gabrielbull
- Word2007: Added line height methods to mirror the line height settings in Word in the paragraph styling - @gabrielbull
- Word2007: Added support for page header & page footer height - @JillElaine GH-5
- General: Add ability to manage line breaks after image insertion - @bskrtich GH-6 GH-66 GH-84
- Template: Ability to limit number of replacements performed by setValue() method of Template class - @RomanSyroeshko GH-52 GH-53 GH-85
- Table row: Repeat as header row & allow row to break across pages - @ivanlanin GH-48 GH-86
- Table: Table width in percentage - @ivanlanin GH-48 GH-86
- Font: Superscript and subscript - @ivanlanin GH-48 GH-86
- Paragraph: Hanging paragraph - @ivanlanin GH-48 GH-86
- Section: Multicolumn and section break - @ivanlanin GH-48 GH-86
- Template: Ability to apply XSL style sheet to Template - @RomanSyroeshko GH-46 GH-47 GH-83
- General: PHPWord_Shared_Font::pointSizeToTwips() converter - @ivanlanin GH-87
- Paragraph: Ability to define normal paragraph style with PHPWord::setNormalStyle() - @ivanlanin GH-87
- Paragraph: Ability to define parent style (basedOn) and style for following paragraph (next) - @ivanlanin GH-87
- Clone table rows on the fly when using a template document - @jeroenmoors GH-44 GH-88
- Initial addition of basic footnote support - @deds GH-16
- Paragraph: Ability to define paragraph pagination: widow control, keep next, keep lines, and page break before - @ivanlanin GH-92
- General: PHPWord_Style_Font refactoring - @ivanlanin GH-93
- Font: Use points instead of halfpoints internally. Conversion to halfpoints done during XML Writing. - @ivanlanin GH-93
- Paragraph: setTabs() function - @ivanlanin GH-92
- General: Basic support for TextRun on ODT and RTF - @ivanlanin GH-99
- Reader: Basic Reader for Word2007 - @ivanlanin GH-104
- TextRun: Allow Text Break in Text Run - @bskrtich  GH-109
- General: Support for East Asian fontstyle - @jhfangying GH-111 GH-118
- Image: Use exif_imagetype to check image format instead of extension name - @gabrielbull GH-114
- General: Setting for XMLWriter Compatibility option - @bskrtich  GH-103
- MemoryImage: Allow remote image when allow_url_open = on - @ivanlanin GH-122
- TextBreak: Allow font and paragraph style for text break - @ivanlanin GH-18

### Bugfixes

- Fixed bug with cell styling - @gabrielbull
- Fixed bug list items inside of cells - @gabrielbull
- Adding a value that contains "&" in a template breaks it - @SiebelsTim GH-51
- Example in README.md is broken - @Progi1984 GH-89
- General: PHPWord_Shared_Drawing::centimetersToPixels() conversion - @ivanlanin GH-94
- Footnote: Corrupt DOCX reported by MS Word when sections > 1 and not every sections have footnote - @ivanlanin GH-125

### Miscellaneous

- UnitTests - @Progi1984

## 0.7.0 - 28 Jan 2014

This is the first release after a long development hiatus in [CodePlex](https://phpword.codeplex.com/). This release initialized ODT and RTF Writer, along with some other new features for the existing Word2007 Writer, e.g. tab, multiple header, rowspan and colspan. [Composer](https://packagist.org/packages/phpoffice/phpword) and [Travis](https://travis-ci.org/PHPOffice/PHPWord) were added.

### Features

- Implement RTF Writer - @Progi1984 GH-1
- Implement ODT Writer - @Progi1984 GH-2
- Word2007: Add rowspan and colspan to cells - @kaystrobach
- Word2007: Support for tab stops - @RLovelett
- Word2007: Support Multiple headers - @RLovelett
- Word2007: Wrapping Styles to Images - @gabrielbull
- Added support for image wrapping style - @gabrielbull

### Bugfixes

- "Warning: Invalid error type specified in ...\PHPWord.php on line 226" is thrown when the specified template file is not found - @RomanSyroeshko GH-32
- PHPWord_Shared_String.IsUTF8 returns FALSE for Cyrillic UTF-8 input - @RomanSyroeshko GH-34
- Temporary files naming logic in PHPWord_Template can lead to a collision - @RomanSyroeshko GH-38

### Miscellaneous

- Add superscript/subscript styling in Excel2007 Writer - @MarkBaker
- add indentation support to paragraphs - @deds
- Support for Composer - @Progi1984 GH-27
- Basic CI with Travis - @Progi1984
- Added PHPWord_Exception and exception when could not copy the template - @Progi1984
- IMPROVED: Moved examples out of Classes directory - @Progi1984
- IMPROVED: Advanced string replace in setValue for Template - @Esmeraldo CP-49<|MERGE_RESOLUTION|>--- conflicted
+++ resolved
@@ -4,7 +4,7 @@
 
 ## 0.12.0 - Not yet released
 
-This release added drawing shapes (arc, curve, line, polyline, rect, oval) element and some new styles.
+This release added drawing shapes (arc, curve, line, polyline, rect, oval) and basic 2D chart (pie, doughnut, bar, line, area, scatter, radar) elements along with some new styles.
 
 ### Features
 
@@ -14,11 +14,8 @@
 - RTF Writer: Support for sections, margins, and borders - @ivanlanin GH-249
 - Section: Ability to set paper size, e.g. A4, A3, and Legal - @ivanlanin GH-249
 - General: New `PhpWord::save()` method to encapsulate `IOFactory` - @ivanlanin
-<<<<<<< HEAD
 - General: New `Shared\Converter` static class - @ivanlanin
-=======
-- Element: Basic 2D charts (pie, doughnut, bar, line, area, scatter, radar) - @ivanlanin GH-278
->>>>>>> 3fef1909
+- Element: Basic 2D chart (pie, doughnut, bar, line, area, scatter, radar) - @ivanlanin GH-278
 
 ### Bugfixes
 
